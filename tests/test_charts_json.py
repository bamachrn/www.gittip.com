from __future__ import absolute_import, division, print_function, unicode_literals

import datetime
import json

from gittip.billing.payday import Payday
from gittip.testing import Harness

def today():
    return datetime.datetime.utcnow().date().strftime('%Y-%m-%d')

class Tests(Harness):

    def make_participants_and_tips(self):
        alice = self.make_participant('alice', balance=10, claimed_time='now')
        bob = self.make_participant('bob', balance=10, claimed_time='now')
        self.make_participant('carl', claimed_time='now')
<<<<<<< HEAD
        self.db.run("""
            INSERT INTO EXCHANGES
                (amount, fee, participant) VALUES
                (10.00, 0.00, 'alice'),
                (10.00, 0.00, 'bob')
        """)
=======
        self.make_participant('notactive', claimed_time='now')
>>>>>>> dd04c54f

        alice.set_tip_to('carl', '1.00')
        bob.set_tip_to('carl', '2.00')

        return alice, bob

    def run_payday(self):
        Payday(self.db).run()


    def test_no_payday_returns_empty_list(self):
        self.make_participants_and_tips()
        assert json.loads(self.client.GET('/carl/charts.json').body) == []

    def test_zeroth_payday_is_ignored(self):
        self.make_participants_and_tips()
        self.run_payday()   # zeroeth
        assert json.loads(self.client.GET('/carl/charts.json').body) == []

    def test_first_payday_comes_through(self):
        alice, bob = self.make_participants_and_tips()
        self.run_payday()   # zeroeth, ignored
        self.run_payday()   # first

        expected = [ { "date": today()
                     , "npatrons": 2
                     , "receipts": 3.00
                      }
                    ]
        actual = json.loads(self.client.GET('/carl/charts.json').body)

        assert actual == expected

    def test_second_payday_comes_through(self):
        alice, bob = self.make_participants_and_tips()
        self.run_payday()   # zeroth, ignored
        self.run_payday()   # first

        alice.set_tip_to('carl', '5.00')
        bob.set_tip_to('carl', '0.00')

        self.run_payday()   # second

        expected = [ { "date": today()
                     , "npatrons": 1 # most recent first
                     , "receipts": 5.00
                      }
                   , { "date": today()
                     , "npatrons": 2
                     , "receipts": 3.00
                      }
                    ]
        actual = json.loads(self.client.GET('/carl/charts.json').body)

        assert actual == expected

    def test_sandwiched_tipless_payday_comes_through(self):
        alice, bob = self.make_participants_and_tips()
        self.run_payday()   # zeroth, ignored
        self.run_payday()   # first

        # Oops! Sorry, Carl. :-(
        alice.set_tip_to('carl', '0.00')
        bob.set_tip_to('carl', '0.00')
        self.run_payday()   # second

        # Bouncing back ...
        alice.set_tip_to('carl', '5.00')
        self.run_payday()   # third

        expected = [ { "date": today()
                     , "npatrons": 1 # most recent first
                     , "receipts": 5.00
                      }
                   , { "date": today()
                     , "npatrons": 0
                     , "receipts": 0.00
                      }
                   , { "date": today()
                     , "npatrons": 2
                     , "receipts": 3.00
                      }
                    ]
        actual = json.loads(self.client.GET('/carl/charts.json').body)

        assert actual == expected

    def test_out_of_band_transfer_gets_included_with_prior_payday(self):
        alice, bob = self.make_participants_and_tips()
        self.run_payday()   # zeroth, ignored
        self.run_payday()   # first
        self.run_payday()   # second

        # Do an out-of-band transfer.
        self.db.run("UPDATE participants SET balance=balance - 4 WHERE username='alice'")
        self.db.run("UPDATE participants SET balance=balance + 4 WHERE username='carl'")
        self.db.run("INSERT INTO transfers (tipper, tippee, amount) VALUES ('alice', 'carl', 4)")

        self.run_payday()   # third

        expected = [ { "date": today()
                     , "npatrons": 2 # most recent first
                     , "receipts": 3.00
                      }
                   , { "date": today()
                     , "npatrons": 3  # Since this is rare, don't worry that we double-count alice.
                     , "receipts": 7.00
                      }
                   , { "date": today()
                     , "npatrons": 2
                     , "receipts": 3.00
                      }
                    ]
        actual = json.loads(self.client.GET('/carl/charts.json').body)

        assert actual == expected

    def test_never_received_gives_empty_array(self):
        alice, bob = self.make_participants_and_tips()
        self.run_payday()   # zeroeth, ignored
        self.run_payday()   # first
        self.run_payday()   # second
        self.run_payday()   # third

        expected = []
        actual = json.loads(self.client.GET('/alice/charts.json').body)

        assert actual == expected

    def test_transfer_volume(self):
        self.make_participants_and_tips()
        self.run_payday()
        self.run_payday()

        expected = { "date": today()
                   , "weekly_gifts": 3.0
                   , "charges": 0.0
                   , "withdrawals": 0.0
                   , "active_users": 3
                   , "total_users": 4
                   , "total_gifts": 6.0
                    }
        actual = json.loads(self.client.GET('/about/charts.json').body)[0]

        assert actual == expected<|MERGE_RESOLUTION|>--- conflicted
+++ resolved
@@ -15,16 +15,13 @@
         alice = self.make_participant('alice', balance=10, claimed_time='now')
         bob = self.make_participant('bob', balance=10, claimed_time='now')
         self.make_participant('carl', claimed_time='now')
-<<<<<<< HEAD
         self.db.run("""
             INSERT INTO EXCHANGES
                 (amount, fee, participant) VALUES
                 (10.00, 0.00, 'alice'),
                 (10.00, 0.00, 'bob')
         """)
-=======
         self.make_participant('notactive', claimed_time='now')
->>>>>>> dd04c54f
 
         alice.set_tip_to('carl', '1.00')
         bob.set_tip_to('carl', '2.00')
