from __future__ import absolute_import, division, print_function, unicode_literals

from aspen.http.response import Response
from gittip import utils
<<<<<<< HEAD
from gittip.testing import Harness, load_request
=======
from gittip.testing import Harness
>>>>>>> 7c9e6dae


class Tests(Harness):

    def test_get_participant_gets_participant(self):
<<<<<<< HEAD
        elsewhere = self.make_elsewhere("twitter", "alice")
        expected = elsewhere.opt_in("alice")[0].participant

        request = load_request(b'/alice/')
=======
        expected = self.make_participant('alice', claimed_time='now')
        request = self.client.GET( '/alice/'
                                 , return_after='dispatch_request_to_filesystem'
                                 , want='request'
                                  )
>>>>>>> 7c9e6dae
        actual = utils.get_participant(request, restrict=False)
        assert actual == expected

    def test_get_participant_canonicalizes(self):
<<<<<<< HEAD
        self.make_elsewhere("twitter", "alice").opt_in("alice")
=======
        self.make_participant('alice', claimed_time='now')
        request = self.client.GET( '/Alice/'
                                 , return_after='dispatch_request_to_filesystem'
                                 , want='request'
                                  )
>>>>>>> 7c9e6dae

        request = load_request(b'/Alice/')
        with self.assertRaises(Response) as cm:
            utils.get_participant(request, restrict=False)
        actual = cm.exception.code

        assert actual == 302

    def test_dict_to_querystring_converts_dict_to_querystring(self):
        expected = "?foo=bar"
        actual = utils.dict_to_querystring({"foo": ["bar"]})
        assert actual == expected

    def test_dict_to_querystring_converts_empty_dict_to_querystring(self):
        expected = ""
        actual = utils.dict_to_querystring({})
        assert actual == expected<|MERGE_RESOLUTION|>--- conflicted
+++ resolved
@@ -2,43 +2,27 @@
 
 from aspen.http.response import Response
 from gittip import utils
-<<<<<<< HEAD
-from gittip.testing import Harness, load_request
-=======
 from gittip.testing import Harness
->>>>>>> 7c9e6dae
 
 
 class Tests(Harness):
 
     def test_get_participant_gets_participant(self):
-<<<<<<< HEAD
-        elsewhere = self.make_elsewhere("twitter", "alice")
-        expected = elsewhere.opt_in("alice")[0].participant
-
-        request = load_request(b'/alice/')
-=======
         expected = self.make_participant('alice', claimed_time='now')
         request = self.client.GET( '/alice/'
                                  , return_after='dispatch_request_to_filesystem'
                                  , want='request'
                                   )
->>>>>>> 7c9e6dae
         actual = utils.get_participant(request, restrict=False)
         assert actual == expected
 
     def test_get_participant_canonicalizes(self):
-<<<<<<< HEAD
-        self.make_elsewhere("twitter", "alice").opt_in("alice")
-=======
         self.make_participant('alice', claimed_time='now')
         request = self.client.GET( '/Alice/'
                                  , return_after='dispatch_request_to_filesystem'
                                  , want='request'
                                   )
->>>>>>> 7c9e6dae
 
-        request = load_request(b'/Alice/')
         with self.assertRaises(Response) as cm:
             utils.get_participant(request, restrict=False)
         actual = cm.exception.code
