--- conflicted
+++ resolved
@@ -27,7 +27,7 @@
 website.renderer_factories['jinja2'].Renderer.global_context = {
     'range': range,
     'unicode': unicode,
-    'enumerate': enumerate,   
+    'enumerate': enumerate,
     'len': len,
     'float': float,
     'type': type,
@@ -55,6 +55,7 @@
         try:
             utils.update_global_stats(website)
             utils.update_homepage_queries_once(website.db)
+            website.db.self_check()
         except:
             if tell_sentry:
                 tell_sentry(None)
@@ -130,29 +131,11 @@
                       , algorithm['tack_website_onto_request']
                       , algorithm['raise_200_for_OPTIONS']
 
-<<<<<<< HEAD
-UPDATE_HOMEPAGE_EVERY = int(os.environ['UPDATE_HOMEPAGE_EVERY'])
-def update_homepage_queries():
-    from gittip import utils
-    while 1:
-        try:
-            utils.update_global_stats(website)
-            utils.update_homepage_queries_once(website.db)
-            website.db.self_check()
-        except:
-            if tell_sentry:
-                tell_sentry(None)
-            else:
-                tb = traceback.format_exc().strip()
-                log_dammit(tb)
-        time.sleep(UPDATE_HOMEPAGE_EVERY)
-=======
                       , canonize
                       , configure_payments
                       , authentication.inbound
                       , csrf.inbound
                       , add_stuff_to_context
->>>>>>> dd04c54f
 
                       , algorithm['dispatch_request_to_filesystem']
                       , algorithm['apply_typecasters_to_path']
