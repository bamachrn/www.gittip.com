--- conflicted
+++ resolved
@@ -56,14 +56,10 @@
     {% else %}
     <meta name="og:description" content="Gittip is a weekly gift exchange." />
     {% endif %}
-<<<<<<< HEAD
     {% if participant.avatar_url %}
     <meta name="og:image" content="{{ participant.avatar_url|e }}" />
     {% endif %}
-=======
-    <meta name="og:image" content="{{ participant.get_img_src(200) }}" />
     <meta name="og:image" content="/assets/gittip.opengraph.png" />
->>>>>>> 36170fc4
 {% endblock %}
 
 {% block scripts %}
